--- conflicted
+++ resolved
@@ -479,13 +479,8 @@
             assert.equal(outcomeBalanceBefore.sub(outcomeBalanceAfter).valueOf(), amountToSell)
             assert.equal(outcomeAllowanceAfter.valueOf(), outcomeTokenCount - amountToSell)
 
-<<<<<<< HEAD
-            const profit2 = await gnosis.sellOutcomeTokens({
+            await gnosis.sellOutcomeTokens({
                 market, outcomeTokenIndex, outcomeTokenCount: amountToSell
-=======
-            await gnosis.sellOutcomeTokens({
-                market, outcomeTokenIndex, outcomeTokenCount: amountToSell, approvalAmount: 0
->>>>>>> ef16724e
             })
 
             const outcomeBalanceAfter2 = await outcomeToken.balanceOf(gnosis.defaultAccount)
